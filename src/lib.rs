--- conflicted
+++ resolved
@@ -159,19 +159,15 @@
 
 			#[cfg(any( all(not(feature="warn_debug"), debug_assertions), all(not(feature="warn_release"), not(debug_assertions)) ))] // if abort mode is selected
 			{
-<<<<<<< HEAD
 				#[cfg(feature = "log")]
 				permit_alloc(|| log::error!("Memory allocation of {} bytes failed", layout.size()));
+
+        #[cfg(feature = "backtrace")]
+				permit_alloc(|| eprintln!("Allocation failure from:\n{:?}", backtrace::Backtrace::new()));
 
 				// This handler can be overridden (although as of writing, the API to do so is still
 				// unstable) so we must always call this even when the log feature is enabled
 				std::alloc::handle_alloc_error(layout);
-=======
-				#[cfg(feature = "backtrace")]
-				permit_alloc(|| eprintln!("Allocation failure from:\n{:?}", backtrace::Backtrace::new()));
-
-				std::alloc::handle_alloc_error(_layout);
->>>>>>> a75657f9
 			}
 		}
 	}
