[package]
name = "assert_no_alloc"
version = "1.1.2"
authors = ["Florian Jung <flo@windfis.ch>"]
edition = "2018"
license = "BSD-1-Clause"
description = "Custom Rust allocator allowing to temporarily disable memory (de)allocations for a thread. Aborts or prints a warning if allocating although forbidden."
homepage = "https://github.com/Windfisch/rust-assert-no-alloc"
repository = "https://github.com/Windfisch/rust-assert-no-alloc"
readme = "README.md"
keywords = ["allocator", "real-time", "debug", "audio"]
categories = ["development-tools::debugging"]

[features]
default = ["disable_release"]
warn_debug = []
warn_release = []
disable_release = []

<<<<<<< HEAD
=======
# Print a backtrace before aborting the program when an allocation failure happens
backtrace = ["dep:backtrace"]
>>>>>>> 95120d99
# Use the `log` crate instead of printing to STDERR
# WARNING: If the allocation failure happens during a logger call, then
#          depending on the logger's implementation this may block indefinitely
log = ["dep:log"]

<<<<<<< HEAD
# Print a backtrace before aborting the program when an allocation failure happens
backtrace = ["dep:backtrace"]

[dependencies]
log = { version = "0.4", optional = true }
backtrace = { version = "0.3", optional = true }
=======
[dependencies]
backtrace = { version = "0.3", optional = true }
log = { version = "0.4", optional = true }
>>>>>>> 95120d99

[package.metadata.docs.rs]
features = ["warn_debug"]<|MERGE_RESOLUTION|>--- conflicted
+++ resolved
@@ -17,28 +17,16 @@
 warn_release = []
 disable_release = []
 
-<<<<<<< HEAD
-=======
 # Print a backtrace before aborting the program when an allocation failure happens
 backtrace = ["dep:backtrace"]
->>>>>>> 95120d99
 # Use the `log` crate instead of printing to STDERR
 # WARNING: If the allocation failure happens during a logger call, then
 #          depending on the logger's implementation this may block indefinitely
 log = ["dep:log"]
 
-<<<<<<< HEAD
-# Print a backtrace before aborting the program when an allocation failure happens
-backtrace = ["dep:backtrace"]
-
-[dependencies]
-log = { version = "0.4", optional = true }
-backtrace = { version = "0.3", optional = true }
-=======
 [dependencies]
 backtrace = { version = "0.3", optional = true }
 log = { version = "0.4", optional = true }
->>>>>>> 95120d99
 
 [package.metadata.docs.rs]
 features = ["warn_debug"]